index-state: 2021-10-20T00:00:00Z

packages:
  core
  streaming-kafka
  tracker
  executor
  amm-executor
  pools-resolver
  ledger-sync

package cardano-crypto-praos
  flags: -external-libsodium-vrf

package plutarch
  flags: +development

-- You never, ever, want this.
write-ghc-environment-files: never

-- Always build tests and benchmarks.
tests: true
benchmarks: true

-- The following sections are copied from the 'plutus-apps' repository cabal.project at the revision
-- given above.
-- This is necessary because the  'plutus-apps' libraries depend on a number of other libraries which are
-- not on Hackage, and so need to be pulled in as `source-repository-package`s themselves. Make sure to
-- re-update this section from the template when you do an upgrade.

-- We never, ever, want this.
write-ghc-environment-files: never

-- Always build tests and benchmarks.
tests: true
benchmarks: true

-- The only sensible test display option
test-show-details: streaming

allow-newer:
           -- Copied from plutus-core
           size-based:template-haskell
           , ouroboros-consensus-byron:formatting
           , beam-core:aeson
           , beam-sqlite:aeson
           , beam-sqlite:dlist
           , beam-migrate:aeson

-- Copied from plutus-core
constraints:
  -- big breaking change here, inline-r doens't have an upper bound
  singletons < 3.0
  -- bizarre issue: in earlier versions they define their own 'GEq', in newer
  -- ones they reuse the one from 'some', but there isn't e.g. a proper version
  -- constraint from dependent-sum-template (which is the library we actually use).
  , dependent-sum > 0.6.2.0

-- These packages appear in our dependency tree and are very slow to build.
-- Empirically, turning off optimization shaves off ~50% build time.
-- It also mildly improves recompilation avoidance.
-- For deve work we don't care about performance so much, so this is okay.
package cardano-ledger-alonzo
  optimization: False
package ouroboros-consensus-shelley
  optimization: False
package ouroboros-consensus-cardano
  optimization: False
package cardano-api
  optimization: False

-- bring in plutus-apps that we need; then we copy the rest of the cabal.project from them
source-repository-package
  type: git
  location: https://github.com/input-output-hk/plutus-apps.git
  tag: c330fc60d0cd174743c95de71e5c404b5008f186
  subdir:
    freer-extras
    plutus-chain-index
    plutus-chain-index-core
    plutus-contract
    plutus-pab
    plutus-ledger
    plutus-ledger-constraints
    plutus-use-cases
    quickcheck-dynamic
    playground-common

-- Copied from plutus-core
source-repository-package
  type: git
  location: https://github.com/Quid2/flat.git
  tag: ee59880f47ab835dbd73bea0847dab7869fc20d8

-- TODO replace with something more sustainable (and maintained)
source-repository-package
  type: git
  location: https://github.com/input-output-hk/purescript-bridge.git
  tag: 366fc70b341e2633f3ad0158a577d52e1cd2b138

source-repository-package
  type: git
  location: https://github.com/input-output-hk/servant-purescript.git
  tag: ebea59c7bdfc0338d83fca772b9a57e28560bcde

-- Copied from plutus-core
source-repository-package
  type: git
  location: https://github.com/input-output-hk/cardano-crypto.git
  tag: f73079303f663e028288f9f4a9e08bcca39a923e
  --sha256: 1n87i15x54s0cjkh3nsxs4r1x016cdw1fypwmr68936n3xxsjn6q

-- Copied from plutus-core
source-repository-package
  type: git
  location: https://github.com/input-output-hk/cardano-base
  tag: 654f5b7c76f7cc57900b4ddc664a82fc3b925fb0
  --sha256: 0j4x9zbx5dkww82sqi086h39p456iq5xr476ylmrnpwcpfb4xai4
  subdir:
    base-deriving-via
    binary
    binary/test
    cardano-crypto-class
    cardano-crypto-praos
    cardano-crypto-tests
    measures
    orphans-deriving-via
    slotting
    strict-containers

-- Copied from plutus-core
source-repository-package
  type: git
  location: https://github.com/input-output-hk/cardano-prelude
  tag: bb4ed71ba8e587f672d06edf9d2e376f4b055555
  --sha256: 00h10l5mmiza9819p9v5q5749nb9pzgi20vpzpy1d34zmh6gf1cj
  subdir:
    cardano-prelude
    cardano-prelude-test

source-repository-package
  type: git
  location: https://github.com/input-output-hk/cardano-addresses
  tag: d2f86caa085402a953920c6714a0de6a50b655ec
  subdir:
    core
    command-line

source-repository-package
  type: git
  location: https://github.com/input-output-hk/cardano-wallet
  tag: 760140e238a5fbca61d1b286d7a80ece058dc729
  --sha256: 014njpddrlqm9bbab636h2gf58zkm0bx04i1jsn07vh5j3k0gri6
  subdir:
    lib/dbvar
    lib/text-class
    lib/strict-non-empty-containers
    lib/core
    lib/test-utils
    lib/numeric
    lib/launcher
    lib/core-integration
    lib/cli
    lib/shelley

source-repository-package
  type: git
  location: https://github.com/input-output-hk/ouroboros-network
  tag: d613de3d872ec8b4a5da0c98afb443f322dc4dab
  --sha256: 0lfbipfdrzay8v1pcazx0qgkda3d1j0505yig9jrml9j7991rmhl
  subdir:
    monoidal-synchronisation
    typed-protocols
    typed-protocols-cborg
    typed-protocols-examples
    ouroboros-network
    ouroboros-network-testing
    ouroboros-network-framework
    ouroboros-consensus
    ouroboros-consensus-byron
    ouroboros-consensus-cardano
    ouroboros-consensus-shelley
    io-sim
    io-classes
    network-mux
    ntp-client

source-repository-package
  type: git
  location: https://github.com/input-output-hk/iohk-monitoring-framework
  -- Important Note: Read below, before changing this!
  tag: 46f994e216a1f8b36fe4669b47b2a7011b0e153c
  -- Are you thinking of updating this tag to some other commit?  Please
  -- ensure that the commit you are about to use is the latest one from
  -- the *develop* branch of this repo:
  --   * <https://github.com/input-output-hk/iohk-monitoring-framework/commits/develop>
  -- (not master!)
  --
  -- In particular we rely on the code from this PR:
  --  * <https://github.com/input-output-hk/iohk-monitoring-framework/pull/622>
  -- being merged.
  subdir:
    iohk-monitoring
    tracer-transformers
    contra-tracer
    plugins/backend-aggregation
    plugins/backend-ekg
    plugins/backend-monitoring
    plugins/backend-trace-forwarder
    plugins/scribe-systemd

source-repository-package
  type: git
  location: https://github.com/input-output-hk/cardano-ledger
  tag: bf008ce028751cae9fb0b53c3bef20f07c06e333
  --sha256: 0my3801w1vinc0kf5yh9lxl6saqxgwm6ccg0vvzi104pafcwwcqx
  subdir:
    byron/ledger/impl
    cardano-ledger-core
    cardano-protocol-tpraos
    eras/alonzo/impl
    eras/byron/chain/executable-spec
    eras/byron/crypto
    eras/byron/crypto/test
    eras/byron/ledger/executable-spec
    eras/byron/ledger/impl/test
    eras/shelley/impl
    eras/shelley-ma/impl
    eras/shelley/chain-and-ledger/executable-spec
    eras/shelley/test-suite
    shelley/chain-and-ledger/shelley-spec-ledger-test
    libs/non-integral
    libs/small-steps
    libs/cardano-ledger-pretty
    semantics/small-steps-test

source-repository-package
  type: git
  location: https://github.com/input-output-hk/cardano-node.git
  tag: 4f65fb9a27aa7e3a1873ab4211e412af780a3648
  --sha256: 00k9fqrm0gphjji23x0nc9z6bqh8bqrncgivn3mi3csacjzicrrx
  subdir:
    cardano-api

source-repository-package
  type: git
  location: https://github.com/input-output-hk/Win32-network
  tag: 3825d3abf75f83f406c1f7161883c438dac7277d

source-repository-package
  type: git
  location: https://github.com/input-output-hk/goblins
  tag: cde90a2b27f79187ca8310b6549331e59595e7ba

-- A lot of plutus-apps dependencies have to be syncronized with the dependencies of
-- plutus. If you update plutus, please make sure that all dependencies of plutus
-- are also updated
source-repository-package
 type: git
 location: https://github.com/input-output-hk/plutus
 tag: 184f27c67dc696f4dfd558e0ccdfef0f054b519b
 subdir:
   plutus-ledger-api
   word-array
   prettyprinter-configurable
   stubs/plutus-ghc-stub
   plutus-core
   plutus-tx
   plutus-tx-plugin

source-repository-package
  type: git
  location: https://github.com/Plutonomicon/plutarch
  tag: 473424c89b4457e58e009e65d411ace1efc3ea9e

source-repository-package
  type: git
  location: https://github.com/ergolabs/cardano-dex-contracts
  tag: 69122d9b4924b63af763d1b7cd11ca616f41b952

source-repository-package
  type: git
  location: https://github.com/ergolabs/hlog
<<<<<<< HEAD
  tag: 231ff5f0a12841174cf6d92a932f45fea4552bae
=======
  tag: 19dfa3a6e696a3f63fc3539cd6b7a3fc4d999853
>>>>>>> 70505c2f

source-repository-package
  type: git
  location: https://github.com/daleiz/rocksdb-haskell
  tag: 109af08f95b40f458d4933e3725ecb3e59337c39

source-repository-package
  type: git
  location: https://github.com/ergolabs/cardano-dex-sdk-haskell
  tag: 7964774d13c4108770ffec7341d6c93a487689f4
  subdir:
    cardano-tx
    ergo-hs-common
    dex-core
    quickblue
    submit-api
    network-api
    wallet-api
    datum-keeper-client
    algebra-core<|MERGE_RESOLUTION|>--- conflicted
+++ resolved
@@ -281,11 +281,7 @@
 source-repository-package
   type: git
   location: https://github.com/ergolabs/hlog
-<<<<<<< HEAD
   tag: 231ff5f0a12841174cf6d92a932f45fea4552bae
-=======
-  tag: 19dfa3a6e696a3f63fc3539cd6b7a3fc4d999853
->>>>>>> 70505c2f
 
 source-repository-package
   type: git
